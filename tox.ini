--- conflicted
+++ resolved
@@ -26,10 +26,6 @@
   PGPASSWORD={env:PGPASSWORD:postgres}
   TESTING_APPLICATION=app
   ROLE_CREATE_ALLOW_LIST=cost-management
-<<<<<<< HEAD
-  SERVE_FROM_PUBLIC_SCHEMA=True
-=======
->>>>>>> de7c8733
   AUTHENTICATE_WITH_ORG_ID=True
 deps =
   pipenv
