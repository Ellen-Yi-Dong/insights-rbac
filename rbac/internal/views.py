#
# Copyright 2020 Red Hat, Inc.
#
# This program is free software: you can redistribute it and/or modify
# it under the terms of the GNU Affero General Public License as
# published by the Free Software Foundation, either version 3 of the
# License, or (at your option) any later version.
#
# This program is distributed in the hope that it will be useful,
# but WITHOUT ANY WARRANTY; without even the implied warranty of
# MERCHANTABILITY or FITNESS FOR A PARTICULAR PURPOSE.  See the
# GNU Affero General Public License for more details.
#
# You should have received a copy of the GNU Affero General Public License
# along with this program.  If not, see <https://www.gnu.org/licenses/>.
#

"""View for internal tenant management."""
import json
import logging
import uuid
from contextlib import contextmanager

import grpc
import requests
from core.utils import destructive_ok
from django.conf import settings
from django.core.serializers.json import DjangoJSONEncoder
from django.db import connection, transaction
from django.db.migrations.recorder import MigrationRecorder
from django.http import HttpRequest, HttpResponse, JsonResponse
from django.shortcuts import get_object_or_404
from django.utils.html import escape
from django.views.decorators.http import require_http_methods
from feature_flags import FEATURE_FLAGS
from google.protobuf import json_format
from grpc import RpcError
from internal.errors import SentryDiagnosticError, UserNotFoundError
from internal.jwt_utils import JWTManager, JWTProvider
from internal.utils import (
    delete_bindings,
    get_or_create_ungrouped_workspace,
<<<<<<< HEAD
    validate_relations_input,
)
=======
    validate_inventory_input,
    validate_relations_input,
)
from kessel.inventory.v1beta2 import (
    check_request_pb2,
    reporter_reference_pb2,
    resource_reference_pb2,
    subject_reference_pb2,
)
from kessel.inventory.v1beta2 import inventory_service_pb2_grpc
>>>>>>> 42e56f14
from kessel.relations.v1beta1 import check_pb2, lookup_pb2, relation_tuples_pb2
from kessel.relations.v1beta1 import check_pb2_grpc, lookup_pb2_grpc, relation_tuples_pb2_grpc
from kessel.relations.v1beta1 import common_pb2
from management.cache import JWTCache, TenantCache
from management.group.relation_api_dual_write_group_handler import RelationApiDualWriteGroupHandler
from management.models import BindingMapping, Group, Permission, Principal, ResourceDefinition, Role
from management.principal.proxy import (
    API_TOKEN_HEADER,
    CLIENT_ID_HEADER,
    USER_ENV_HEADER,
)
from management.principal.proxy import PrincipalProxy
from management.principal.proxy import (
    bop_request_status_count,
    bop_request_time_tracking,
)
from management.relation_replicator.outbox_replicator import OutboxReplicator
from management.relation_replicator.relation_replicator import PartitionKey, ReplicationEvent, ReplicationEventType
from management.relation_replicator.relations_api_check import RelationsApiRelationChecker
from management.role.definer import delete_permission
from management.role.model import Access
from management.role.serializer import BindingMappingSerializer
from management.tasks import (
    migrate_data_in_worker,
    run_migrations_in_worker,
    run_ocm_performance_in_worker,
    run_seeds_in_worker,
    run_sync_schemas_in_worker,
)
from management.tenant_service.v2 import V2TenantBootstrapService
from management.utils import (
    get_principal,
    groups_for_principal,
)
from management.workspace.model import Workspace
from management.workspace.relation_api_dual_write_workspace_handler import RelationApiDualWriteWorkspaceHandler
from management.workspace.serializer import WorkspaceSerializer
from rest_framework import status

from api.common.pagination import StandardResultsSetPagination, WSGIRequestResultsSetPagination
from api.cross_access.model import CrossAccountRequest, RequestsRoles
from api.models import Tenant, User
from api.tasks import (
    cross_account_cleanup,
    populate_tenant_account_id_in_worker,
    run_migration_resource_deletion,
    run_reset_imported_tenants,
)
from api.utils import RESOURCE_MODEL_MAPPING, get_resources

logger = logging.getLogger(__name__)
TENANTS = TenantCache()
PROXY = PrincipalProxy()
jwt_cache = JWTCache()
jwt_provider = JWTProvider()
jwt_manager = JWTManager(jwt_provider, jwt_cache)


@contextmanager
def create_client_channel(addr):
    """Create secure channel for grpc requests."""
    secure_channel = grpc.insecure_channel(addr)
    yield secure_channel


def tenant_is_modified(tenant_name=None, org_id=None):
    """Determine whether or not the tenant is modified."""
    # we need to check if the schema exists because if we don't, and it doesn't exist,
    # the search_path on the query will fall back to using the public schema, in
    # which case there will be custom groups/roles, and we won't be able to properly
    # prune the tenant which has been created without a valid schema
    tenant = get_object_or_404(Tenant, org_id=org_id)

    return (Role.objects.filter(system=False, tenant=tenant).count() != 0) or (
        Group.objects.filter(system=False, tenant=tenant).count() != 0
    )


def tenant_is_unmodified(tenant_name=None, org_id=None):
    """Determine whether or not the tenant is unmodified."""
    return not tenant_is_modified(tenant_name=tenant_name, org_id=org_id)


def list_unmodified_tenants(request):
    """List unmodified tenants.

    GET /_private/api/tenant/unmodified/?limit=<limit>&offset=<offset>
    """
    logger.info(f"Unmodified tenants requested by: {request.user.username}")
    limit = int(request.GET.get("limit", 0))
    offset = int(request.GET.get("offset", 0))

    if limit:
        tenant_qs = Tenant.objects.filter(ready=True).exclude(tenant_name="public")[
            offset : (limit + offset)  # noqa: E203
        ]
    else:
        tenant_qs = Tenant.objects.filter(ready=True).exclude(tenant_name="public")
    to_return = []
    for tenant_obj in tenant_qs:
        if tenant_is_unmodified(tenant_name=tenant_obj.tenant_name, org_id=tenant_obj.org_id):
            to_return.append(tenant_obj.org_id)
    payload = {
        "unmodified_tenants": to_return,
        "unmodified_tenants_count": len(to_return),
        "total_tenants_count": tenant_qs.count(),
    }
    return HttpResponse(json.dumps(payload), content_type="application/json")


def list_tenants(request):
    """List tenant details.

    GET /_private/api/tenant/?ready=<true|false>&limit=<limit>&offset=<offset>
    """
    limit = int(request.GET.get("limit", 0))
    offset = int(request.GET.get("offset", 0))
    ready = request.GET.get("ready")
    tenant_qs = Tenant.objects.exclude(tenant_name="public").values("id", "tenant_name", "account_id", "org_id")

    if ready == "true":
        tenant_qs = tenant_qs.filter(ready=True)
    if ready == "false":
        tenant_qs = tenant_qs.filter(ready=False)
    if limit:
        tenant_qs = tenant_qs[offset : (limit + offset)]  # noqa: E203

    ready_tenants = tenant_qs.filter(ready=True)
    not_ready_tenants = tenant_qs.filter(ready=False)
    tenants_without_account_id = tenant_qs.filter(account_id__isnull=True)

    payload = {
        "ready_tenants": list(ready_tenants),
        "ready_tenants_count": len(ready_tenants),
        "not_ready_tenants": list(not_ready_tenants),
        "not_ready_tenants_count": len(not_ready_tenants),
        "tenants_without_account_id": list(tenants_without_account_id),
        "tenants_without_account_id_count": len(tenants_without_account_id),
        "total_tenants_count": tenant_qs.count(),
    }
    return HttpResponse(json.dumps(payload), content_type="application/json")


def tenant_view(request, org_id):
    """View method for internal tenant requests.

    DELETE /_private/api/tenant/<org_id>/
    """
    logger.info(f"Tenant view: {request.method} {request.user.username}")
    if request.method == "DELETE":
        if not destructive_ok("api"):
            return HttpResponse("Destructive operations disallowed.", status=400)

        tenant_obj = get_object_or_404(Tenant, org_id=org_id)
        with transaction.atomic():
            if tenant_is_unmodified(tenant_name=tenant_obj.tenant_name, org_id=org_id):
                logger.warning(f"Deleting tenant {org_id}. Requested by {request.user.username}")
                TENANTS.delete_tenant(org_id)
                tenant_obj.delete()
                return HttpResponse(status=204)
            else:
                return HttpResponse("Tenant cannot be deleted.", status=400)
    return HttpResponse('Invalid method, only "DELETE" is allowed.', status=405)


def run_migrations(request):
    """View method for running migrations.

    POST /_private/api/migrations/run/
    """
    if request.method == "POST":
        logger.info(f"Running migrations: {request.method} {request.user.username}")
        run_migrations_in_worker.delay()
        return HttpResponse("Migrations are running in a background worker.", status=202)
    return HttpResponse('Invalid method, only "POST" is allowed.', status=405)


def migration_progress(request):
    """View method for checking migration progress.

    GET /_private/api/migrations/progress/?migration_name=<migration_name>&limit=<limit>&offset=<offset>
    """
    if request.method == "GET":
        limit = int(request.GET.get("limit", 0))
        offset = int(request.GET.get("offset", 0))
        migration_name = request.GET.get("migration_name")
        app_name = request.GET.get("app", "management")
        if not migration_name:
            return HttpResponse(
                "Please specify a migration name in the `?migration_name=` param.",
                status=400,
            )
        tenants_completed_count = 0
        incomplete_tenants = []

        if limit:
            tenant_qs = Tenant.objects.exclude(tenant_name="public")[offset : (limit + offset)]  # noqa: E203
        else:
            tenant_qs = Tenant.objects.exclude(tenant_name="public")
        tenant_count = tenant_qs.count()
        for tenant in list(tenant_qs):
            migrations_have_run = MigrationRecorder.Migration.objects.filter(
                name=migration_name, app=app_name
            ).exists()
            if migrations_have_run:
                tenants_completed_count += 1
            else:
                incomplete_tenants.append(tenant.org_id)
        payload = {
            "migration_name": migration_name,
            "app_name": app_name,
            "tenants_completed_count": tenants_completed_count,
            "total_tenants_count": tenant_count,
            "incomplete_tenants": incomplete_tenants,
            "percent_completed": int((tenants_completed_count / tenant_count) * 100),
        }

        return HttpResponse(json.dumps(payload), content_type="application/json")
    return HttpResponse('Invalid method, only "GET" is allowed.', status=405)


def sync_schemas(request):
    """View method for syncing public and tenant schemas.

    POST /_private/api/utils/sync_schemas/
    """
    if request.method == "POST":
        args = {}
        schema_list_param = request.GET.get("schemas")
        if schema_list_param:
            schema_list = schema_list_param.split(",")
            args = {"schema_list": schema_list}
        msg = "Running schema sync in background worker."
        logger.info(msg)
        run_sync_schemas_in_worker.delay(args)
        return HttpResponse(msg, status=202)

    return HttpResponse('Invalid method, only "POST" is allowed.', status=405)


@bop_request_time_tracking.time()
def get_org_admin(request, org_or_account):
    """Get the org admin for an account.

    GET /_private/api/utils/get_org_admin/{org_or_account}/?type=account_id,org_id
    """
    default_limit = StandardResultsSetPagination.default_limit
    request_path = request.path
    try:
        limit = int(request.GET.get("limit", default_limit))
        offset = int(request.GET.get("offset", 0))
    except ValueError:
        error = {
            "detail": "Values for limit and offset must be positive numbers.",
            "source": "get_org_admin",
            "status": str(status.HTTP_400_BAD_REQUEST),
        }
        errors = {"errors": [error]}
        return HttpResponse(errors, status=status.HTTP_400_BAD_REQUEST)

    previous_offset = 0
    if offset - limit > 0:
        previous_offset = offset - limit
    if request.method == "GET":
        option_key = "type"
        valid_values = ["account_id", "org_id"]
        api_type_param = request.GET.get(option_key)
        if not api_type_param:
            return HttpResponse(
                f'Invalid request, must supply the "{option_key}" query parameter; Valid values: {valid_values}.',
                status=400,
            )
        if api_type_param == "account_id":
            path = f"/v2/accounts/{org_or_account}/users?admin_only=true"
        elif api_type_param == "org_id":
            path = f"/v3/accounts/{org_or_account}/users?admin_only=true"
        else:
            return HttpResponse(f'Valid options for "{option_key}": {valid_values}.', status=400)

        url = "{}://{}:{}{}{}".format(PROXY.protocol, PROXY.host, PROXY.port, PROXY.path, path)
        try:
            headers = {
                USER_ENV_HEADER: PROXY.user_env,
                CLIENT_ID_HEADER: PROXY.client_id,
                API_TOKEN_HEADER: PROXY.api_token,
            }
            params = PROXY._create_params(limit=limit, offset=offset)
            kwargs = {"headers": headers, "params": params, "verify": PROXY.ssl_verify}
            if PROXY.source_cert:
                kwargs["verify"] = PROXY.client_cert_path
            response = requests.get(url, **kwargs)
            resp = {"status_code": response.status_code}
            data = response.json()
            resp["data"] = {
                "userCount": data.get("userCount"),
                "users": data.get("users"),
            }
        except requests.exceptions.ConnectionError as conn:
            bop_request_status_count.labels(method="GET", status=500).inc()
            return HttpResponse(f"Unable to connect for URL {url} with error: {conn}", status=500)
        if response.status_code == status.HTTP_200_OK:
            response_data = {}
            data = resp.get("data", [])
            if isinstance(data, dict):
                count = data.get("userCount")
                data = data.get("users")
            elif isinstance(data, list):
                count = len(data)
            else:
                count = None
            response_data["meta"] = {"count": count}
            response_data["links"] = {
                "first": f"{request_path}?type={api_type_param}&limit={limit}&offset=0",
                "next": f"{request_path}?type={api_type_param}&limit={limit}&offset={offset + limit}",
                "previous": f"{request_path}?type={api_type_param}&limit={limit}&offset={previous_offset}",
                "last": f"{request_path}?type={api_type_param}&limit={limit}&offset=0",
            }
            if count and int(count) > limit:
                response_data["links"][
                    "last"
                ] = f"{request_path}?type={api_type_param}&limit={limit}&offset={count - limit}"
            response_data["data"] = data
            bop_request_status_count.labels(method=request.method, status=200).inc()
            return HttpResponse(json.dumps(response_data), status=resp.get("status_code"))
        else:
            bop_request_status_count.labels(method=request.method, status=response.status_code).inc()
            response_data = response.json()
            return HttpResponse(json.dumps(response_data), status=response.status_code)

    return HttpResponse('Invalid method, only "GET" is allowed.', status=405)


def user_lookup(request):
    """Get all groups, roles, and permissions for a provided user via username or email.

    If both params are provided, email is ignored and username is used.

    GET /_private/api/utils/user_lookup/?username=foo&email=bar@redhat.com
    """
    if request.method != "GET":
        return handle_error("Invalid http method - only 'GET' is allowed", 405)

    username = request.GET.get("username")
    email = request.GET.get("email")

    try:
        validate_user_lookup_input(username, email)
    except ValueError as err:
        return handle_error(f"Invalid request input - {err}", 400)

    try:
        user = get_user_from_bop(username, email)
    except UserNotFoundError as err:
        return handle_error(f"Not found - {err}", 404)
    except Exception as err:
        return handle_error(f"Internal error - couldn't get user from bop: {err}", 500)

    username = user["username"]
    user_org_id = user["org_id"]

    result = {
        "username": username,
        "email_address": user["email"],
    }

    try:
        user_tenant = Tenant.objects.get(org_id=user_org_id)
        logger.debug("queried rbac db for tenant: '%s' based on org_id: '%s'", user_tenant, user_org_id)
    except Exception as err:
        logger.error(f"error querying for tenant with org_id: '{user_org_id}' in rbac, err: {err}")
        return handle_error(f"Internal error - failed to query rbac for tenant with org_id: '{user_org_id}'", 500)

    try:
        principal = get_principal(username, request, verify_principal=False, from_query=False, user_tenant=user_tenant)
    except Exception as err:
        logger.error(f"error querying for principal with username: '{username}' in rbac, err: {err}")
        return handle_error(f"Internal error - failed to query rbac for user: '{username}'", 500)

    groups = groups_for_principal(principal, user_tenant, is_org_admin=user["is_org_admin"])

    user_groups = []
    for group in groups:
        roles = group.roles()
        user_roles = []
        for role in roles:
            accesses = Access.objects.filter(role=role)

            permissions = []
            for access in accesses:
                permission = access.permission
                permissions.append(f"{permission.application} | {permission.resource_type} | {permission.verb}")

            user_roles.append(
                {
                    "name": role.name,
                    "display_name": role.display_name,
                    "description": role.description if role.description else "",
                    "permissions": permissions,
                }
            )

        user_groups.append(
            {
                "name": group.name,
                "description": group.description if group.description else "",
                "roles": user_roles,
            }
        )

    result["groups"] = user_groups

    return HttpResponse(json.dumps(result, cls=DjangoJSONEncoder), content_type="application/json", status=200)


def validate_user_lookup_input(username, email):
    """Validate input from user_lookup endpoint."""
    if not username and not email:
        raise ValueError("you must provide either 'email' or 'username' as query params")

    if username and username.isspace():
        raise ValueError("username contains only whitespace")

    if not username and email.isspace():
        raise ValueError("email contains only whitespace")


def get_user_from_bop(username, email):
    """Retrieve user from bop via username or email."""
    principal = ""
    query_by = ""

    if username:
        principal = username
        query_by = "principal"
    elif email and not username:
        principal = email
        query_by = "email"
    else:
        raise Exception("must provide username or email to query bop for user")

    query_options = {"query_by": query_by, "include_permissions": True}
    logger.debug(f"querying bop for user with options: '{query_options}' and principal: '{principal}'")

    resp = PROXY.request_filtered_principals(principals=[principal], limit=1, offset=0, options=query_options)

    if isinstance(resp, dict) and "errors" in resp:
        status = resp.get("status_code")
        err = resp.get("errors")
        logger.error(
            f"Unexpected error when querying bop for user '{query_by}={principal}', status: '{status}', response: {err}"
        )
        raise Exception(f"unexpected status: '{status}' returned from bop")

    users = resp["data"]

    if len(users) == 0:
        raise UserNotFoundError(f"user with '{query_by}={principal}' not found in bop")

    user = users[0]

    if ("username" not in user) or (not user["username"]) or (user["username"].isspace()):
        logger.error(
            f"""invalid data for user '{query_by}={principal}':
             user found in bop but does not contain required 'username' field"""
        )
        raise Exception(
            f"invalid user data for user '{query_by}={principal}': user found in bop but no username exists"
        )

    if "is_org_admin" not in user:
        user["is_org_admin"] = False
        logger.warning(
            f"""invalid data for user '{query_by}={principal}':
             user found in bop but does not contain required 'is_org_admin' field"""
        )

    if "org_id" not in user:
        logger.error(
            f"""invalid data for user '{query_by}={principal}':
             user found in bop but does not contain required 'org_id' field"""
        )
        raise Exception(f"invalid user data for user '{query_by}={principal}': user found in bop but no org_id exists")

    logger.debug(f"successfully queried bop for user: '{user}' with queryBy: '{query_by}'")

    return user


def run_seeds(request):
    """View method for running seeds.

    POST /_private/api/seeds/run/?seed_types=permissions,roles,groups
    """
    if request.method == "POST":
        args = {}
        option_key = "seed_types"
        valid_values = ["permissions", "roles", "groups"]
        seed_types_param = request.GET.get(option_key)
        if seed_types_param:
            seed_types = seed_types_param.split(",")
            if not all([value in valid_values for value in seed_types]):
                return HttpResponse(f'Valid options for "{option_key}": {valid_values}.', status=400)
            args = {type: True for type in seed_types}
        logger.info(f"Running seeds: {request.method} {request.user.username}")
        run_seeds_in_worker.delay(args)
        return HttpResponse("Seeds are running in a background worker.", status=202)
    return HttpResponse('Invalid method, only "POST" is allowed.', status=405)


def car_expiry(request):
    """View method for running cross-account request expiry.

    POST /_private/api/cars/expire/
    """
    if request.method == "POST":
        logger.info("Running cross-account request expiration check.")
        cross_account_cleanup.delay()
        return HttpResponse("Expiry checks are running in a background worker.", status=202)
    return HttpResponse('Invalid method, only "POST" is allowed.', status=405)


def cars_clean(request):
    """View or update cross-account request associated with custom roles.

    GET or POST /_private/api/cars/clean/
    """
    if request.method not in ("GET", "POST"):
        return HttpResponse('Invalid method, only "GET" and "POST" are allowed.', status=405)
    if request.method == "POST" and not destructive_ok("api"):
        return HttpResponse("Destructive operations disallowed.", status=400)

    with transaction.atomic():
        request_roles = RequestsRoles.objects.filter(role__system=False).prefetch_related(
            "role", "cross_account_request"
        )
        if request.method == "GET":
            result = {
                str(request_role.cross_account_request.request_id): (
                    request_role.role.id,
                    request_role.role.display_name,
                )
                for request_role in request_roles
            }
            return HttpResponse(json.dumps(result), status=200)
        else:
            logger.info("Cleaning up cars.")
            request_roles.delete()
            return HttpResponse("Cars cleaned up.", status=200)


def set_tenant_ready(request):
    """View/set Tenant with ready flag true.

    GET /_private/api/utils/set_tenant_ready/
    POST /_private/api/utils/set_tenant_ready/?max_expected=1234
    """
    tenant_qs = Tenant.objects.exclude(tenant_name="public").filter(ready=False)
    if request.method == "GET":
        tenant_count = tenant_qs.count()
        return HttpResponse(f"Total of {tenant_count} tenants not set to be ready.", status=200)

    if request.method == "POST":
        if not destructive_ok("api"):
            return HttpResponse("Destructive operations disallowed.", status=400)
        logger.info("Setting flag ready to true for tenants.")
        max_expected = request.GET.get("max_expected")
        if not max_expected:
            return HttpResponse("Please specify a max_expected value.", status=400)
        with transaction.atomic():
            prev_count = tenant_qs.count()
            if prev_count > int(max_expected):
                return HttpResponse(
                    f"Total of {prev_count} tenants exceeds max_expected of {max_expected}.",
                    status=400,
                )
            tenant_qs.update(ready=True)
            return HttpResponse(
                f"Total of {prev_count} tenants has been updated. "
                f"{tenant_qs.count()} tenant with ready flag equal to false.",
                status=200,
            )
    return HttpResponse('Invalid method, only "POST" is allowed.', status=405)


def populate_tenant_account_id(request):
    """View method for populating Tenant#account_id values.

    POST /_private/api/utils/populate_tenant_account_id/
    """
    if request.method == "POST":
        logger.info("Setting account_id on all Tenant objects.")
        populate_tenant_account_id_in_worker.delay()
        return HttpResponse(
            "Tenant objects account_id values being updated in background worker.",
            status=200,
        )
    return HttpResponse('Invalid method, only "POST" is allowed.', status=405)


def invalid_default_admin_groups(request):
    """View method for querying/removing invalid default admin groups.

    GET /_private/api/utils/invalid_default_admin_groups/
    DELETE /_private/api/utils/invalid_default_admin_groups/
    """
    logger.info(f"Invalid default admin groups: {request.method} {request.user.username}")
    public_tenant = Tenant.objects.get(tenant_name="public")
    invalid_default_admin_groups_list = Group.objects.filter(
        admin_default=True, system=False, platform_default=False
    ).exclude(tenant=public_tenant)

    if request.method == "GET":
        payload = {
            "invalid_default_admin_groups": list(
                invalid_default_admin_groups_list.values(
                    "name", "admin_default", "system", "platform_default", "tenant"
                )
            ),
            "invalid_default_admin_groups_count": invalid_default_admin_groups_list.count(),
        }
        return HttpResponse(json.dumps(payload), content_type="application/json")
    if request.method == "DELETE":
        if not destructive_ok("api"):
            return HttpResponse("Destructive operations disallowed.", status=400)
        invalid_default_admin_groups_list.delete()
        return HttpResponse(status=204)
    return HttpResponse('Invalid method, only "DELETE" and "GET" are allowed.', status=405)


def role_removal(request):
    """View method for internal role removal requests.

    DELETE /_private/api/utils/role/
    """
    logger.info(f"Role removal: {request.method} {request.user.username}")
    if request.method == "DELETE":
        if not destructive_ok("api"):
            return HttpResponse("Destructive operations disallowed.", status=400)

        role_name = request.GET.get("name")
        if not role_name:
            return HttpResponse(
                'Invalid request, must supply the "name" query parameter.',
                status=400,
            )
        role_name = escape(role_name)
        # Add tenant public to prevent deletion of custom roles
        role_obj = get_object_or_404(Role, name=role_name, tenant=Tenant.objects.get(tenant_name="public"))
        with transaction.atomic():
            try:
                logger.warning(f"Deleting role '{role_name}'. Requested by '{request.user.username}'")
                role_obj.delete()
                return HttpResponse(f"Role '{role_name}' deleted.", status=204)
            except Exception:
                return HttpResponse("Role cannot be deleted.", status=400)
    return HttpResponse('Invalid method, only "DELETE" is allowed.', status=405)


def permission_removal(request):
    """View method for internal permission removal requests.

    DELETE /_private/api/utils/permission/
    """
    logger.info(f"Permission removal: {request.method} {request.user.username}")
    if request.method == "DELETE":
        if not destructive_ok("api"):
            return HttpResponse("Destructive operations disallowed.", status=400)

        permission = request.GET.get("permission")
        if not permission:
            return HttpResponse(
                'Invalid request, must supply the "permission" query parameter.',
                status=400,
            )

        permission = escape(permission)
        permission_obj = get_object_or_404(Permission, permission=permission)
        with transaction.atomic():
            try:
                logger.warning(f"Deleting permission '{permission}'. Requested by '{request.user.username}'")
                delete_permission(permission_obj)
                return HttpResponse(f"Permission '{permission}' deleted.", status=204)
            except Exception as e:
                return HttpResponse(f"Permission cannot be deleted. {str(e)}", status=400)
    return HttpResponse('Invalid method, only "DELETE" is allowed.', status=405)


def ocm_performance(request):
    """View method for running OCM performance tests.

    POST /_private/api/utils/ocm_performance/
    """
    if request.method == "POST":
        logger.info("Running OCM performance tests.")
        run_ocm_performance_in_worker.delay()
        return HttpResponse("OCM performance tests are running in a background worker.", status=202)
    return HttpResponse('Invalid method, only "POST" is allowed.', status=405)


def get_param_list(request, param_name, default: list = []):
    """Get a list of params from a request."""
    params = request.GET.get(param_name, [])
    if params:
        return params.split(",")
    else:
        return default


def data_migration(request):
    """View method for running migrations from V1 to V2 spiceDB schema.

    POST /_private/api/utils/data_migration/
    query params:
        exclude_apps: e.g., cost_management,rbac
        orgs: e.g., id_1,id_2
        write_relationships: True, False, outbox
        skip_roles: True or False
    """
    if request.method != "POST":
        return HttpResponse('Invalid method, only "POST" is allowed.', status=405)
    logger.info("Running V1 data migration.")

    args = {
        "exclude_apps": get_param_list(request, "exclude_apps", default=settings.V2_MIGRATION_APP_EXCLUDE_LIST),
        "orgs": get_param_list(request, "orgs"),
        "write_relationships": request.GET.get("write_relationships", "False"),
        "skip_roles": request.GET.get("skip_roles", "False").lower() == "true",
    }
    migrate_data_in_worker.delay(args)
    return HttpResponse("Data migration from V1 to V2 are running in a background worker.", status=202)


def bootstrap_pending_tenants(request):
    """List tenants which are not bootstrapped.

    GET /_private/api/utils/bootstrap_pending_tenants/
    """
    if request.method != "GET":
        return HttpResponse('Invalid method only "GET" is allowed.', status=405)

    public_tenant = Tenant._get_public_tenant()
    org_ids = list(
        Tenant.objects.filter(tenant_mapping__isnull=True)
        .exclude(id=public_tenant.id)
        .exclude(org_id__isnull=True)
        .values_list("org_id", flat=True)
    )

    response = {"org_ids": org_ids}

    return JsonResponse(response, content_type="application/json", status=200)


def fetch_replication_data(request):
    """
    Handle a GET request to fetch PostgreSQL replication-related data.

    This function executes multiple queries to retrieve information about:
    - Replication slots
    - Publications
    - Publication tables
    - Write-Ahead Log (WAL) LSN status for Debezium

    Returns:
        JsonResponse: A JSON object containing query results for each key.
        If an error occurs during query execution, returns a JSON response with the error message.
    """
    if request.method != "GET":
        return HttpResponse('Invalid method, only "GET" is allowed.', status=405)

    show_beta_feature = FEATURE_FLAGS.is_enabled("rbac.beta_feature")
    if show_beta_feature:
        return HttpResponse("rbac.show_beta_feature works.", status=200)

    show_alpha_feature = FEATURE_FLAGS.is_enabled("rbac.alpha_feature", {"orgId": 1000})
    if show_alpha_feature:
        return HttpResponse("rbac.alpha_feature works.", status=200)

    wal_lsn_query = """
                    SELECT pg_current_wal_lsn(), confirmed_flush_lsn
                    FROM pg_replication_slots
                    WHERE slot_name = 'debezium';
                    """
    queries = {
        "replication_slots": "SELECT slot_name, slot_type FROM pg_replication_slots;",
        "publications": "SELECT oid, pubname FROM pg_publication;",
        "publication_tables": "SELECT pubname, tablename FROM pg_publication_tables;",
        "wal_lsn": wal_lsn_query,
    }

    results = {}

    try:
        with connection.cursor() as cursor:
            for key, query in queries.items():
                cursor.execute(query)
                results[key] = cursor.fetchall()
    except Exception as e:
        return JsonResponse({"error": str(e)}, status=500)

    return JsonResponse(results, safe=False)


def bootstrap_tenant(request):
    """View method for bootstrapping a tenant.

    POST /_private/api/utils/bootstrap_tenant/?org_id=12345&force=false

    org_id:
        (required) The org_id of the Tenant to bootstrap.

    force:
        Whether or not to force replication to happen, even if the Tenant is already bootstrapped.
        Cannot be 'true' if replication is on, due to inconsistency risk.
    """
    if request.method != "POST":
        return HttpResponse('Invalid method, only "POST" is allowed.', status=405)
    logger.info("Running bootstrap tenant.")

    if not request.body:
        return HttpResponse('Invalid request, must supply the "org_ids" in body.', status=400)

    org_ids_data = json.loads(request.body.decode("utf-8").replace("'", '"'))
    force = request.GET.get("force", "false").lower() == "true"
    if "org_ids" not in org_ids_data or len(org_ids_data["org_ids"]) == 0:
        return HttpResponse(
            'Invalid request: the "org_ids" array in the body must contain at least one org_id', status=400
        )
    org_ids = org_ids_data["org_ids"]
    if force and settings.REPLICATION_TO_RELATION_ENABLED:
        return HttpResponse(
            "Forcing replication is not allowed when replication is on, "
            "due to race condition with default group customization.",
            status=400,
        )
    with transaction.atomic():
        bootstrap_service = V2TenantBootstrapService(OutboxReplicator())
        for org_id in org_ids:
            tenant = get_object_or_404(Tenant, org_id=org_id)
            bootstrap_service.bootstrap_tenant(tenant, force=force)
    return HttpResponse(f"Bootstrapping tenants with org_ids {org_ids} were finished.", status=200)


def list_or_delete_bindings_for_role(request, role_uuid):
    """View method for listing bindings for a role.

    GET or DELETE /_private/api/utils/bindings/?role__is_system=True
    """
    if request.method not in ["GET", "DELETE"]:
        return HttpResponse('Invalid method, only "GET" or "DELETE" is allowed.', status=405)
    if not role_uuid:
        return HttpResponse(
            'Invalid request, must supply the "role_uuid" query parameter.',
            status=400,
        )
    role = get_object_or_404(Role, uuid=role_uuid)
    bindings = role.binding_mappings.all()
    if request.GET:
        filter_args = {}
        for key, value in request.GET.items():
            if value.lower() == "true":
                value = True
            elif value.lower() == "false":
                value = False
            filter_args.update({key: value})
        bindings = bindings.filter(**filter_args)
    if request.method == "GET":
        serializer = BindingMappingSerializer(bindings, many=True)
        result = serializer.data or []
        return HttpResponse(json.dumps(result), content_type="application/json", status=200)
    else:
        info = delete_bindings(bindings)
        return HttpResponse(json.dumps(info), status=200)


def clean_binding_mapping(request, binding_id):
    """Clean bindingmapping for a role, delete not associated role anymore.

    POST /_private/api/utils/bindings/<binding_id>/clean
    Params:
        field=users or groups
    """
    if not destructive_ok("api"):
        return HttpResponse("Destructive operations disallowed.", status=400)
    if request.method != "POST":
        return HttpResponse('Invalid method, only "POST" is allowed.', status=405)
    field = request.GET.get("field")
    if not field or field not in ("users", "groups"):
        return HttpResponse(
            'Invalid request, must supply the "users" or "groups" in field.',
            status=400,
        )

    replicator = OutboxReplicator()
    try:
        with transaction.atomic():
            mapping = (
                BindingMapping.objects.select_for_update()
                .filter(
                    id=binding_id,
                )
                .get()
            )
            if field == "users":
                relations_to_remove = []
                # Check if the user should be removed
                if (
                    CrossAccountRequest.objects.filter(user_id__in=mapping.mappings["users"])
                    .filter(roles__id=mapping.role.id)
                    .filter(status="approved")
                    .exists()
                ):
                    raise Exception(
                        f"User(s) {mapping.mappings['users']} are still related to approved cross account requests."
                    )
                # After migration, if it is still old format with duplication, means
                # it only binds with expired cars, which we can remove
                mapping.update_data_format_for_user(relations_to_remove)
                if relations_to_remove:
                    replicator.replicate(
                        ReplicationEvent(
                            event_type=ReplicationEventType.EXPIRE_CROSS_ACCOUNT_REQUEST,
                            info={
                                "users": mapping.mappings["users"],
                            },
                            partition_key=PartitionKey.byEnvironment(),
                            remove=relations_to_remove,
                            add=[],
                        ),
                    )
            else:
                relations_to_remove = []
                if not mapping.role.system:
                    raise Exception("Groups can only be cleaned for system roles")
                # Get the list of group UUIDs from the mapping
                group_uuids = mapping.mappings.get("groups", [])

                # Get existing groups from the database
                existing_groups = {
                    str(group_uuid)
                    for group_uuid in Group.objects.filter(uuid__in=group_uuids).values_list("uuid", flat=True)
                }

                # Find missing groups
                missing_groups = set(group_uuids) - existing_groups
                if not missing_groups:
                    raise Exception("No groups to clean")
                for group in missing_groups:
                    removal = mapping.unassign_group(group)
                    if removal is not None:
                        relations_to_remove.append(removal)
                if relations_to_remove:
                    replicator.replicate(
                        ReplicationEvent(
                            event_type=ReplicationEventType.MIGRATE_TENANT_GROUPS,
                            info={
                                "groups": missing_groups,
                            },
                            partition_key=PartitionKey.byEnvironment(),
                            remove=relations_to_remove,
                            add=[],
                        ),
                    )
            mapping.save()
        return HttpResponse(f"Binding mapping {json.dumps(mapping.mappings)} cleaned.", status=200)
    except Exception as e:
        return handle_error(str(e), 400)


def migration_resources(request):
    """View or delete specific resources related to migration.

    DELETE /_private/api/utils/migration_resources/?resource=xxx&org_id=xxx
    GET /_private/api/utils/migration_resources/?resource=xxx&org_id=xxx&limit=1000
    options of resource: workspace, mapping(tenantmapping), binding(bindingmapping)
    org_id does not work for bindingmapping
    """
    resource = request.GET.get("resource")
    if not resource:
        return HttpResponse(
            'Invalid request, must supply the "resource" query parameter.',
            status=400,
        )
    resource = resource.lower()
    if resource not in RESOURCE_MODEL_MAPPING:
        return HttpResponse(
            f"Invalid request, resource should be in '{RESOURCE_MODEL_MAPPING.keys()}'.",
            status=400,
        )

    org_id = request.GET.get("org_id")

    if request.method == "DELETE":
        if not destructive_ok("api"):
            return HttpResponse("Destructive operations disallowed.", status=400)
        run_migration_resource_deletion.delay({"resource": resource, "org_id": org_id})
        logger.info(f"Deleting resources of type {resource}. Requested by '{request.user.username}'")
        return HttpResponse("Resource deletion is running in a background worker.", status=202)
    elif request.method == "GET":
        resource_objs = get_resources(resource, org_id)
        pg = WSGIRequestResultsSetPagination()
        page = pg.paginate_queryset(resource_objs, request)
        page = [str(record.id) for record in page]
        return HttpResponse(json.dumps(page), content_type="application/json", status=200)
    return HttpResponse(f"Invalid method, {request.method}", status=405)


def reset_imported_tenants(request: HttpRequest) -> HttpResponse:
    """Reset tenants imported via user import job.

    GET /_private/api/utils/reset_imported_tenants/?exclude_id=1&exclude_id=2
    DELETE /_private/api/utils/reset_imported_tenants/?exclude_id=1&exclude_id=2
    """
    # If GET: return a count of how many tenants would be deleted
    # If DELETE: delete the tenants
    # Request should accept a query parameter to exclude certain tenants so we can exclude the ~129
    excluded = request.GET.getlist("exclude_id", [])

    # The default query created with "ready=false" flag otherwise is used query that checks that tenant
    # does not have records in all tables.
    only_ready_false_flag = request.GET.get("only_ready_false_flag", "true").strip().lower() == "true"

    query = "FROM api_tenant WHERE tenant_name <> 'public' "

    if excluded:
        query += "AND id NOT IN %s "

    if only_ready_false_flag:
        query += "AND NOT ready"
    else:
        query += (
            "AND NOT EXISTS (SELECT 1 FROM management_principal WHERE management_principal.tenant_id = api_tenant.id) "
        )
        query += """AND NOT (
                  EXISTS    (SELECT 1
                             FROM   management_tenantmapping
                             WHERE  management_tenantmapping.tenant_id = api_tenant.id)
                  OR EXISTS (SELECT 1
                             FROM   management_access
                             WHERE  management_access.tenant_id = api_tenant.id)
                  OR EXISTS (SELECT 1
                             FROM   management_group
                             WHERE  management_group.tenant_id = api_tenant.id)
                  OR EXISTS (SELECT 1
                             FROM   management_permission
                             WHERE  management_permission.tenant_id = api_tenant.id)
                  OR EXISTS (SELECT 1
                             FROM   management_policy
                             WHERE  management_policy.tenant_id = api_tenant.id)
                  OR EXISTS (SELECT 1
                             FROM   management_resourcedefinition
                             WHERE  management_resourcedefinition.tenant_id =
                            api_tenant.id)
                  OR EXISTS (SELECT 1
                             FROM   management_role
                             WHERE  management_role.tenant_id = api_tenant.id)
                  OR EXISTS (SELECT 1
                             FROM   management_auditlog
                             WHERE  management_auditlog.tenant_id = api_tenant.id)
                  OR EXISTS (SELECT 1
                             FROM   management_workspace
                             WHERE  management_workspace.tenant_id = api_tenant.id)
                  )"""

    try:
        limit = int(request.GET.get("limit", "-1"))
    except ValueError:
        return HttpResponse("Invalid limit parameter, must be an integer.", status=400)

    if limit > 0:
        query += f" LIMIT {limit}"
    elif limit == 0:
        return HttpResponse("Limit is 0, nothing to do", status=200)

    if request.method == "GET":
        with connection.cursor() as cursor:
            if limit > 0:
                cursor.execute("SELECT COUNT(*) FROM (SELECT 1 " + query + ") subquery", (tuple(excluded),))
            else:
                cursor.execute(
                    "SELECT COUNT(*) " + query,
                    (tuple(excluded),),
                )
            count = cursor.fetchone()[0]

        return HttpResponse(f"{count} tenants would be deleted", status=200)

    if request.method == "DELETE":
        if not destructive_ok("api"):
            return HttpResponse("Destructive operations disallowed.", status=400)

        run_reset_imported_tenants.delay({"query": query, "limit": limit, "excluded": excluded})

        return HttpResponse("Tenants deleting in worker.", status=200)

    return HttpResponse("Invalid method", status=405)


ALLOWED_ROLE_UPDATE_ATTRIBUTES = {"system", "platform_default", "admin_default"}


def str_to_bool(value: str) -> bool:
    """Convert string to bool."""
    return value.strip().lower() == "true"


def handle_error(message: str, status_response: int) -> HttpResponse:
    """Return HttpResponse object."""
    return HttpResponse(json.dumps({"error": message}), content_type="application/json", status=status_response)


def get_role_response(role: Role) -> HttpResponse:
    """Return role response in HttpResponse object."""
    response_data = {
        "message": "Role retrieved successfully",
        "role": {
            "uuid": str(role.uuid),
            "name": role.name,
            "system": role.system,
            "admin_default": role.admin_default,
            "platform_default": role.platform_default,
        },
    }
    return HttpResponse(json.dumps(response_data), content_type="application/json", status=200)


def roles(request, uuid: str) -> HttpResponse:
    """Update or get role.

    GET /_private/api/role/uuid-uuid-uuid-uuid/
    PUT /_private/api/role/uuid-uuid-uuid-uuid/
    {
        "system": "true"
    }
    """
    try:
        role = get_object_or_404(Role, uuid=uuid)

        if request.method == "PUT":
            body = json.loads(request.body)

            invalid_keys = set(body.keys()) - ALLOWED_ROLE_UPDATE_ATTRIBUTES
            if invalid_keys:
                return handle_error(f"Invalid attributes: {', '.join(invalid_keys)}", 400)

            if "system" in body:
                role.system = str_to_bool(body["system"])

            if "platform_default" in body:
                role.platform_default = str_to_bool(body["platform_default"])

            if "admin_default" in body:
                role.admin_default = str_to_bool(body["admin_default"])

            role.save()
            return get_role_response(role)

        elif request.method == "GET":
            return get_role_response(role)

        return handle_error("Invalid request method", 405)

    except Exception as e:
        return handle_error(str(e), 500)


def trigger_error(request):
    """Trigger an error to confirm Sentry is working."""
    raise SentryDiagnosticError


def correct_resource_definitions(request):
    """Get/Fix resourceDefinitions with incorrect attributeFilters.

    Attribute filters with lists must use 'in' operation. Those with a single string must use 'equal'

    GET /_private/api/utils/resource_definitions/
        query param 'detail=false' (default) to get resource definitions count
        query param 'detail=true' to get resource definitions objects

    PATCH /_private/api/utils/resource_definitions/
        query param 'id=<resource_definitions_id>' to fix only 1 resource definition
        you can identify 'id' by GET request with 'detail=true' query param
    """
    list_query = """ FROM management_resourcedefinition
                WHERE "attributeFilter"->>'operation' = 'equal'
                AND jsonb_typeof("attributeFilter"->'value') = 'array';"""

    string_query = """ from management_resourcedefinition WHERE "attributeFilter"->>'operation' = 'in'
                AND jsonb_typeof("attributeFilter"->'value') = 'string';"""

    hbi_query = """ from management_resourcedefinition WHERE ("attributeFilter"->>'operation' <> 'in'
                OR jsonb_typeof("attributeFilter"->'value') <> 'array')
                AND "attributeFilter"->>'key' = 'group.id';"""

    operations_query = """FROM management_resourcedefinition WHERE "attributeFilter"->>'operation' != 'in'
                       AND "attributeFilter"->>'operation' != 'equal';"""

    query_params = request.GET

    if request.method == "GET":
        detail = query_params.get("detail") == "true"
        if detail:
            with connection.cursor() as cursor:
                cursor.execute("SELECT *" + list_query)
                list_rows = cursor.fetchall()

                cursor.execute("SELECT *" + string_query)
                string_rows = cursor.fetchall()

                cursor.execute("SELECT *" + hbi_query)
                hbi_rows = cursor.fetchall()

                cursor.execute("SELECT *" + operations_query)
                operation_rows = cursor.fetchall()

                response = [
                    {
                        "id": row[0],
                        "attributeFilter": json.loads(row[1]),
                        "access_id": row[2],
                        "tenant_id": row[3],
                    }
                    for row in list_rows + string_rows + hbi_rows + operation_rows
                ]

            return HttpResponse(json.dumps(response), content_type="application/json", status=200)

        with connection.cursor() as cursor:
            cursor.execute("SELECT COUNT(*)" + list_query)
            count = cursor.fetchone()[0]

            cursor.execute("SELECT COUNT(*)" + string_query)
            count += cursor.fetchone()[0]

            cursor.execute("SELECT COUNT(*)" + hbi_query)
            count += cursor.fetchone()[0]

            cursor.execute("SELECT COUNT(*)" + operations_query)
            count += cursor.fetchone()[0]

        return HttpResponse(f"{count} resource definitions would be corrected", status=200)

    elif request.method == "PATCH":
        resource_definition_id = query_params.get("id")

        if resource_definition_id:
            resource_definition = get_object_or_404(ResourceDefinition, id=resource_definition_id)
            resource_definition.attributeFilter = normalize_attribute_filter(resource_definition.attributeFilter)
            resource_definition.save()
            return HttpResponse(f"Resource definition id = {resource_definition_id} updated.", status=200)

        count = 0
        with connection.cursor() as cursor:
            cursor.execute("SELECT id " + list_query)
            result = cursor.fetchall()
            for id in result:
                resource_definition = ResourceDefinition.objects.get(id=id[0])
                resource_definition.attributeFilter = normalize_attribute_filter(resource_definition.attributeFilter)
                resource_definition.save()
                count += 1

            cursor.execute("SELECT id " + string_query)
            result = cursor.fetchall()
            for id in result:
                resource_definition = ResourceDefinition.objects.get(id=id[0])
                resource_definition.attributeFilter = normalize_attribute_filter(resource_definition.attributeFilter)
                resource_definition.save()
                count += 1

            cursor.execute("SELECT id " + hbi_query)
            result = cursor.fetchall()
            for id in result:
                resource_definition = ResourceDefinition.objects.get(id=id[0])
                resource_definition.attributeFilter = normalize_hbi_attribute_filter(
                    resource_definition.attributeFilter
                )
                resource_definition.save()
                count += 1

            cursor.execute("SELECT id " + operations_query)
            result = cursor.fetchall()
            for id in result:
                resource_definition = ResourceDefinition.objects.get(id=id[0])
                resource_definition.attributeFilter = normalize_operation_in_attribute_filter(
                    resource_definition.attributeFilter
                )
                resource_definition.save()
                count += 1

        return HttpResponse(f"Updated {count} bad resource definitions", status=200)

    return HttpResponse('Invalid method, only "GET" or "PATCH" are allowed.', status=405)


def normalize_attribute_filter(attribute_filter):
    """For Attribute Filter set valid 'operation' or convert 'value' from string into list."""
    op = attribute_filter.get("operation")
    value = attribute_filter.get("value")
    if op == "equal" and isinstance(value, list):
        attribute_filter["operation"] = "in"
    elif op == "in" and isinstance(value, str):
        if "," in value:
            attribute_filter["value"] = [item.strip() for item in value.split(",")]
        else:
            attribute_filter["operation"] = "equal"
    return attribute_filter


def normalize_hbi_attribute_filter(attribute_filter):
    """Set Attribute Filter 'operation' to 'in' and convert 'value' into list."""
    value = attribute_filter.get("value")
    attribute_filter["operation"] = "in"
    if not isinstance(value, list):
        if isinstance(value, dict):
            if "id" not in value:
                attribute_filter["value"] = [None]
            else:
                attribute_filter["value"] = [value["id"]]
        else:
            attribute_filter["value"] = [value]
    return attribute_filter


def normalize_operation_in_attribute_filter(attribute_filter):
    """Set Attribute Filter invalid 'operation' to valid operation if value type is 'str', 'int' or 'list'."""
    op = attribute_filter.get("operation")
    value = attribute_filter.get("value")
    if op != "equal" and isinstance(value, (str, int)):
        attribute_filter["operation"] = "equal"
    elif op != "in" and isinstance(value, list):
        attribute_filter["operation"] = "in"
    return attribute_filter


def username_lower(request):
    """Update the username for the principal to be lowercase."""
    if request.method not in ["POST", "GET"]:
        return HttpResponse("Invalid request method, only POST/GET are allowed.", status=405)
    if request.method == "POST" and not destructive_ok("api"):
        return HttpResponse("Destructive operations disallowed.", status=400)

    pre_names = []
    updated_names = []
    with transaction.atomic():
        principals = Principal.objects.filter(type="user").filter(username__regex=r"[A-Z]").order_by("username")
        for principal in principals:
            pre_names.append(principal.username)
            principal.username = principal.username.lower()
            updated_names.append(principal.username)
            pre_names.sort()
            updated_names.sort()
        if request.method == "GET":
            return HttpResponse(
                f"Usernames to be updated: {pre_names} to {updated_names}",
                status=200,
            )
        Principal.objects.bulk_update(principals, ["username"])
        return HttpResponse(f"Updated {len(principals)} usernames", status=200)


def principal_removal(request):
    """Get/Delete not active principals.

    GET or DELETE /_private/api/utils/principal/?usernames=a,b,c&user_type=service-account
    """
    logger.info(f"Principal edit or removal: {request.method} {request.user.username}")
    if request.method not in ["DELETE", "GET"]:
        return HttpResponse('Invalid method, only "DELETE" or "GET" is allowed.', status=405)

    if not request.GET.get("usernames"):
        return HttpResponse("Please provided a list of usernames with comma separated.", status=400)
    if not request.GET.get("user_type"):
        return HttpResponse("Please provided a type of principal.", status=400)
    usernames = request.GET.get("usernames").split(",")
    user_type = request.GET.get("user_type")

    principals = Principal.objects.filter(username__in=usernames).filter(type=user_type).prefetch_related("tenant")
    active_users = {}
    if request.GET.get("user_type") == "user":
        resp = PROXY.request_filtered_principals(usernames, org_id=None, options={"return_id": True})

        if isinstance(resp, dict) and "errors" in resp:
            return HttpResponse(resp.get("errors"), status=400)

        active_users = {(principal_data["username"], principal_data["org_id"]) for principal_data in resp["data"]}

    principals_delete = [
        principal for principal in principals if (principal.username, principal.tenant.org_id) not in active_users
    ]

    principal_usernames = [principal.username for principal in principals_delete]

    if request.method == "GET":
        return HttpResponse(
            f"Principals to be deleted: {principal_usernames}",
            status=200,
        )
    if not destructive_ok("api"):
        return HttpResponse("Destructive operations disallowed.", status=400)

    with transaction.atomic():
        bootstrap_service = V2TenantBootstrapService(OutboxReplicator())
        for principal in principals_delete:
            if not principal.user_id:
                principal.delete()
            else:
                user = User()
                user.username = principal.username
                user.org_id = principal.tenant.org_id
                user.is_active = False
                user.user_id = principal.user_id

                bootstrap_service.update_user(user)

        return HttpResponse(f"Users deleted: {principal_usernames}", status=204)


def retrieve_ungrouped_workspace(request):
    """
    GET or create ungrouped workspace for HBI.

    GET /_private/_s2s/workspaces/ungrouped/
    """
    if request.method != "GET":
        return HttpResponse("Invalid request method, only GET is allowed.", status=405)

    org_id = request.user.org_id

    if not org_id:
        return HttpResponse("No org_id found for the user.", status=400)

    try:
        with transaction.atomic():
            tenant = Tenant.objects.get(org_id=org_id)
            ungrouped_hosts = get_or_create_ungrouped_workspace(tenant)
            data = WorkspaceSerializer(ungrouped_hosts).data
            return HttpResponse(json.dumps(data), content_type="application/json", status=201)
    except Exception as e:
        return HttpResponse(str(e), status=500)


def lookup_resource(request):
    """POST to retrieve resource details from relations api."""
    # Parse JSON data from the POST request body
    req_data = json.loads(request.body)
    if not validate_relations_input("lookup_resources", req_data):
        return JsonResponse({"detail": "Invalid request body provided in request to lookup_resources."}, status=500)

    # Request parameters for resource lookup on relations api from post request
    resource_type_name = req_data["resource_type"]["name"]
    resource_type_namespace = req_data["resource_type"]["namespace"]
    resource_subject_name = req_data["subject"]["subject"]["type"]["name"]
    resource_subject_id = req_data["subject"]["subject"]["id"]
    resource_relation = req_data["relation"]
    token = jwt_manager.get_jwt_from_redis()

    try:
        with create_client_channel(settings.RELATION_API_SERVER) as channel:
            stub = lookup_pb2_grpc.KesselLookupServiceStub(channel)

            request_data = lookup_pb2.LookupResourcesRequest(
                resource_type=common_pb2.ObjectType(
                    name=resource_type_name,
                    namespace=resource_type_namespace,
                ),
                relation=resource_relation,
                subject=common_pb2.SubjectReference(
                    subject=common_pb2.ObjectReference(
                        type=common_pb2.ObjectType(namespace=resource_type_namespace, name=resource_subject_name),
                        id=resource_subject_id,
                    ),
                ),
            )
        # Pass JWT token in metadata
        metadata = [("authorization", f"Bearer {token}")]
        responses = stub.LookupResources(request_data, metadata=metadata)

        if responses:
            response_data = []
            for r in responses:
                response_to_dict = json_format.MessageToDict(r)
                response_data.append(response_to_dict)
            json_response = {"resources": response_data}
            return JsonResponse(json_response, status=200)
        return JsonResponse("No resource found", status=204, safe=False)
    except RpcError as e:
        logger.error(f"gRPC error: {str(e)}")
        return JsonResponse({"detail": "Error occurred in gRPC call", "error": str(e)}, status=400)
    except Exception as e:
        logger.error(f"Unexpected error: {str(e)}")
        return JsonResponse(
            {"detail": "Error occurred in call to lookup resources endpoint", "error": str(e)}, status=500
        )


def read_tuples(request):
    """POST read tuples from relations api."""
    # Parse JSON data from the POST request body
    req_data = json.loads(request.body)

    if not validate_relations_input("read_tuples", req_data):
        return JsonResponse({"detail": "Invalid request body provided in request to read_tuples."}, status=500)

    # Request parameters for read tuples on relations api from post request
    resource_namespace = req_data["filter"]["resource_namespace"]
    resource_type = req_data["filter"]["resource_type"]
    resource_id = req_data["filter"]["resource_id"]
    filter_relation = req_data["filter"]["relation"]
    subject_namespace = req_data["filter"]["subject_filter"]["subject_namespace"]
    subject_type = req_data["filter"]["subject_filter"]["subject_type"]
    subject_id = req_data["filter"]["subject_filter"]["subject_id"]
    subject_relation = req_data.get("filter", {}).get("subject_filter", {}).get("relation") or None
    token = jwt_manager.get_jwt_from_redis()

    try:
        with create_client_channel(settings.RELATION_API_SERVER) as channel:
            stub = relation_tuples_pb2_grpc.KesselTupleServiceStub(channel)

            request_data = relation_tuples_pb2.ReadTuplesRequest(
                filter=relation_tuples_pb2.RelationTupleFilter(
                    resource_namespace=resource_namespace,
                    resource_type=resource_type,
                    resource_id=resource_id,
                    relation=filter_relation,
                    subject_filter=relation_tuples_pb2.SubjectFilter(
                        subject_namespace=subject_namespace,
                        subject_type=subject_type,
                        subject_id=subject_id,
                        relation=subject_relation,
                    ),
                )
            )

        # Pass JWT token in metadata
        metadata = [("authorization", f"Bearer {token}")]
        responses = stub.ReadTuples(request_data, metadata=metadata)

        if responses:
            response_data = []
            for r in responses:
                response_to_dict = json_format.MessageToDict(r)
                response_data.append(response_to_dict)
            json_response = {"tuples": response_data}
            return JsonResponse(json_response, status=200)
        return JsonResponse("No tuples found", status=204, safe=False)
    except RpcError as e:
        logger.error(f"gRPC error: {str(e)}")
        return JsonResponse({"detail": "Error occurred in gRPC call", "error": str(e)}, status=400)
    except Exception as e:
        logger.error(f"Unexpected error: {str(e)}")
        return JsonResponse({"detail": "Error occurred in call to read tuples endpoint", "error": str(e)}, status=500)


def check_relation(request):
    """POST to check relationship from relations api."""
    # Parse JSON data from the POST request body
    req_data = json.loads(request.body)

    if not validate_relations_input("check_relation", req_data):
        return JsonResponse({"detail": "Invalid request body provided in request to check_relation."}, status=500)

    # Request parameters for resource lookup on relations api from post request
    resource_name = req_data["resource"]["type"]["name"]
    resource_namespace = req_data["resource"]["type"]["namespace"]
    subject_name = req_data["subject"]["subject"]["type"]["name"]
    subject_namespace = req_data["subject"]["subject"]["type"]["namespace"]
    subject_id = req_data["subject"]["subject"]["id"]
    subject_relation = req_data.get("subject", {}).get("relation") or None
    resource_id = req_data["resource"]["id"]
    resource_relation = req_data["relation"]
    token = jwt_manager.get_jwt_from_redis()

    try:
        with create_client_channel(settings.RELATION_API_SERVER) as channel:
            stub = check_pb2_grpc.KesselCheckServiceStub(channel)

            request_data = check_pb2.CheckRequest(
                resource=common_pb2.ObjectReference(
                    type=common_pb2.ObjectType(namespace=resource_namespace, name=resource_name),
                    id=resource_id,
                ),
                relation=resource_relation,
                subject=common_pb2.SubjectReference(
                    relation=subject_relation,
                    subject=common_pb2.ObjectReference(
                        type=common_pb2.ObjectType(namespace=subject_namespace, name=subject_name),
                        id=subject_id,
                    ),
                ),
            )
        # Pass JWT token in metadata
        metadata = [("authorization", f"Bearer {token}")]
        response = stub.Check(request_data, metadata=metadata)

        if response:
            response_to_dict = json_format.MessageToDict(response)
            response_to_dict["allowed"] = response_to_dict["allowed"] != "ALLOWED_FALSE"

            return JsonResponse(response_to_dict, status=200)
        return JsonResponse("No relation found", status=204, safe=False)
    except RpcError as e:
        logger.error(f"gRPC error: {str(e)}")
        return JsonResponse({"detail": "Error occurred in gRPC call", "error": str(e)}, status=400)
    except Exception as e:
        logger.error(f"Unexpected error: {str(e)}")
        return JsonResponse(
            {"detail": "Error occurred in call to check relation endpoint", "error": str(e)}, status=500
        )


<<<<<<< HEAD
def group_assignments(request, group_uuid):
    """Calculate and check if group-principals are correct on relations api."""
    group = get_object_or_404(Group, uuid=group_uuid)
    principals = list(group.principals.all())
    relations_assignment_checker = RelationsApiRelationChecker()
    relations_dual_write_handler = RelationApiDualWriteGroupHandler(
        group, ReplicationEventType.ADD_PRINCIPALS_TO_GROUP, relations_assignment_checker
    )
    relations_dual_write_handler.generate_relations_to_add_principals(principals)
    relationships = relations_dual_write_handler.relations_to_add
    relation_assignments = relations_dual_write_handler._replicator.replicate(
        ReplicationEvent(
            event_type=ReplicationEventType.ADD_PRINCIPALS_TO_GROUP,
            info={
                "detail": "Check user-group relations are correct",
            },
            partition_key=PartitionKey.byEnvironment(),
            add=relationships,
        ),
    )
    return JsonResponse(relation_assignments, safe=False)
=======
def check_inventory(request):
    """POST to check relationship from inventory api."""
    # Parse JSON data from the POST request body
    req_data = json.loads(request.body)

    if not validate_inventory_input("check", req_data):
        return JsonResponse({"detail": "Invalid request body provided in request to check inventory."}, status=500)

    # Request parameters for check relation on inventory api from post request
    resource_id = req_data["resource"]["resource_id"]
    resource_type = req_data["resource"]["resource_type"]
    resource_reporter_type = req_data["resource"]["reporter"]["type"]
    resource_relation = req_data["relation"]
    subject_resource_id = req_data["subject"]["resource"]["resource_id"]
    subject_resource_type = req_data["subject"]["resource"]["resource_type"]
    subject_resource_reporter_type = req_data["subject"]["resource"]["reporter"]["type"]
    token = jwt_manager.get_jwt_from_redis()

    try:
        with create_client_channel(settings.INVENTORY_API_SERVER) as channel:
            stub = inventory_service_pb2_grpc.KesselInventoryServiceStub(channel)

            resource_ref = resource_reference_pb2.ResourceReference(
                resource_id=resource_id,
                resource_type=resource_type,
                reporter=reporter_reference_pb2.ReporterReference(type=resource_reporter_type),
            )

            subject = subject_reference_pb2.SubjectReference(
                resource=resource_reference_pb2.ResourceReference(
                    resource_id=subject_resource_id,
                    resource_type=subject_resource_type,
                    reporter=reporter_reference_pb2.ReporterReference(type=subject_resource_reporter_type),
                )
            )

        request = check_request_pb2.CheckRequest(
            subject=subject,
            relation=resource_relation,
            object=resource_ref,
        )
        # Pass JWT token in metadata
        metadata = [("authorization", f"Bearer {token}")]
        response = stub.Check(request, metadata=metadata)

        if response:
            response_to_dict = json_format.MessageToDict(response)
            response_to_dict["allowed"] = response_to_dict["allowed"] != "ALLOWED_FALSE"

            return JsonResponse(response_to_dict, status=200)
        return JsonResponse("No relation found", status=204, safe=False)
    except RpcError as e:
        logger.error(f"gRPC error: {str(e)}")
        return JsonResponse({"detail": "Error occurred in gRPC call", "error": str(e)}, status=400)
    except Exception as e:
        logger.error(f"Unexpected error: {str(e)}")
        return JsonResponse(
            {"detail": "Error occurred in call to check inventory endpoint", "error": str(e)}, status=500
        )
>>>>>>> 42e56f14


@require_http_methods(["GET", "DELETE"])
def workspace_removal(request):
    """
    Get or delete standard workspaces.

    GET /_private/api/utils/workspace/
        ?detail=false (default) : return count only
        ?detail=true            : return list of standard workspaces

    DELETE /_private/api/utils/workspace/
        ?id=<workspace_id>                  : delete a single workspace
        (no id)                             : delete all standard workspaces
        ?without_child_only=false (default) : delete all standard workspaces
        ?without_child_only=true            : delete only standard workspaces without children
    """
    query_params = request.GET
    logger.info(f"Workspace list or removal: {request.method} {request.user.username}")

    if request.method == "DELETE" and not destructive_ok("api"):
        return HttpResponse("Destructive operations disallowed.", status=403)

    # GET
    if request.method == "GET":
        if query_params.get("detail") == "true":
            workspaces = Workspace.objects.filter(type=Workspace.Types.STANDARD)
            serialized_ws = WorkspaceSerializer(workspaces, many=True).data
            # Add tenant id into response
            for ws_obj, ws_data in zip(workspaces, serialized_ws):
                ws_data["tenant_id"] = ws_obj.tenant_id
            payload = {"count": len(serialized_ws), "data": serialized_ws}
            return JsonResponse(payload, status=200)

        ws_count = Workspace.objects.filter(type=Workspace.Types.STANDARD).count()
        return HttpResponse(
            f"{ws_count} standard workspace(s) eligible for removal.", content_type="text/plain", status=200
        )

    # DELETE
    # delete 1 standard workspace
    if ws_id := query_params.get("id"):
        try:
            uuid.UUID(str(ws_id))
        except ValueError:
            return HttpResponse("Invalid workspace id format.", content_type="text/plain", status=400)

        if not Workspace.objects.filter(type=Workspace.Types.STANDARD, id=ws_id).first():
            return HttpResponse(
                f"Standard workspace with id='{ws_id}' not found.", content_type="text/plain", status=404
            )

        if ws := Workspace.objects.filter(type=Workspace.Types.STANDARD, id=ws_id, children__isnull=True).first():
            try:
                with transaction.atomic():
                    dual_write_handler = RelationApiDualWriteWorkspaceHandler(
                        ws, ReplicationEventType.DELETE_WORKSPACE
                    )
                    dual_write_handler.replicate_deleted_workspace(skip_ws_events=True)
                    ws.delete()
                logger.info(f"Deleted workspace id='{ws_id}'")
                return HttpResponse(f"Workspace with id='{ws_id}' deleted.", content_type="text/plain", status=200)
            except Exception as e:
                logger.exception(f"Workspace id='{ws_id}' deletion failed: {e}")
                return HttpResponse(str(e), status=500)

        return HttpResponse(
            f"Workspace with id='{ws_id}' cannot be removed because it has child workspace.",
            content_type="text/plain",
            status=400,
        )

    # delete all standard workspaces
    ws_count = Workspace.objects.filter(type=Workspace.Types.STANDARD).count()
    try:
        with transaction.atomic():
            while True:
                workspaces = Workspace.objects.filter(type=Workspace.Types.STANDARD, children__isnull=True)
                ws_without_child_count = workspaces.count()
                if not workspaces:
                    break
                for ws in workspaces:
                    dual_write_handler = RelationApiDualWriteWorkspaceHandler(
                        ws, ReplicationEventType.DELETE_WORKSPACE
                    )
                    dual_write_handler.replicate_deleted_workspace(skip_ws_events=True)
                    ws.delete()
                if query_params.get("without_child_only", "") == "true":
                    return HttpResponse(
                        f"{ws_without_child_count} workspace(s) deleted, "
                        f"another {ws_count - ws_without_child_count} standard workspace(s) exist in database.",
                        content_type="text/plain",
                        status=200,
                    )
        logger.info("All standard workspaces successfully deleted.")
        return HttpResponse(f"{ws_count} workspace(s) deleted.", content_type="text/plain", status=200)
    except Exception as e:
        logger.exception(f"Bulk workspace deletion failed: {e}")
        return HttpResponse(str(e), status=500)<|MERGE_RESOLUTION|>--- conflicted
+++ resolved
@@ -40,10 +40,6 @@
 from internal.utils import (
     delete_bindings,
     get_or_create_ungrouped_workspace,
-<<<<<<< HEAD
-    validate_relations_input,
-)
-=======
     validate_inventory_input,
     validate_relations_input,
 )
@@ -54,7 +50,6 @@
     subject_reference_pb2,
 )
 from kessel.inventory.v1beta2 import inventory_service_pb2_grpc
->>>>>>> 42e56f14
 from kessel.relations.v1beta1 import check_pb2, lookup_pb2, relation_tuples_pb2
 from kessel.relations.v1beta1 import check_pb2_grpc, lookup_pb2_grpc, relation_tuples_pb2_grpc
 from kessel.relations.v1beta1 import common_pb2
@@ -1665,8 +1660,6 @@
             {"detail": "Error occurred in call to check relation endpoint", "error": str(e)}, status=500
         )
 
-
-<<<<<<< HEAD
 def group_assignments(request, group_uuid):
     """Calculate and check if group-principals are correct on relations api."""
     group = get_object_or_404(Group, uuid=group_uuid)
@@ -1688,7 +1681,7 @@
         ),
     )
     return JsonResponse(relation_assignments, safe=False)
-=======
+
 def check_inventory(request):
     """POST to check relationship from inventory api."""
     # Parse JSON data from the POST request body
@@ -1748,8 +1741,6 @@
         return JsonResponse(
             {"detail": "Error occurred in call to check inventory endpoint", "error": str(e)}, status=500
         )
->>>>>>> 42e56f14
-
 
 @require_http_methods(["GET", "DELETE"])
 def workspace_removal(request):
