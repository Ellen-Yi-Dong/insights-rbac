#
# Copyright 2019 Red Hat, Inc.
#
# This program is free software: you can redistribute it and/or modify
# it under the terms of the GNU Affero General Public License as
# published by the Free Software Foundation, either version 3 of the
# License, or (at your option) any later version.
#
# This program is distributed in the hope that it will be useful,
# but WITHOUT ANY WARRANTY; without even the implied warranty of
# MERCHANTABILITY or FITNESS FOR A PARTICULAR PURPOSE.  See the
# GNU Affero General Public License for more details.
#
# You should have received a copy of the GNU Affero General Public License
# along with this program.  If not, see <https://www.gnu.org/licenses/>.
#

"""View for principal management."""
import requests
from management.utils import validate_and_get_key
from rest_framework import status
from rest_framework.response import Response
from rest_framework.views import APIView

from api.common.pagination import StandardResultsSetPagination
from .it_service import ITService
from .proxy import PrincipalProxy
from .unexpected_status_code_from_it import UnexpectedStatusCodeFromITError
from ..authorization.token_validator import ITSSOTokenValidator, InvalidTokenError, MissingAuthorizationError
from ..authorization.token_validator import UnableMeetPrerequisitesError
from ..permissions.principal_access import PrincipalAccessPermission

USERNAMES_KEY = "usernames"
EMAIL_KEY = "email"
SORTORDER_KEY = "sort_order"
VALID_SORTORDER_VALUE = ["asc", "desc"]
MATCH_CRITERIA_KEY = "match_criteria"
VALID_MATCH_VALUE = ["partial", "exact"]
STATUS_KEY = "status"
VALID_STATUS_VALUE = ["enabled", "disabled", "all"]
ADMIN_ONLY_KEY = "admin_only"
VALID_BOOLEAN_VALUE = ["true", "false"]
USERNAME_ONLY_KEY = "username_only"
PRINCIPAL_TYPE_KEY = "type"
VALID_PRINCIPAL_TYPE_VALUE = ["service-account", "user"]


class PrincipalView(APIView):
    """Obtain the list of principals for the tenant."""

    """
    @api {get} /api/v1/principals/   Obtain a list of principals
    @apiName getPrincipals
    @apiGroup Principal
    @apiVersion 1.0.0
    @apiDescription Obtain a list of principals

    @apiHeader {String} token User authorization token

    @apiParam (Query) {Number} offset Parameter for selecting the start of data (default is 0).
    @apiParam (Query) {Number} limit Parameter for selecting the amount of data (default is 10).
    @apiParam (Query) {String} type Parameter for selecting the type of principal to be returned
                                    (either "service-account" or "user").

    @apiSuccess {Object} meta The metadata for pagination.
    @apiSuccess {Object} links  The object containing links of results.
    @apiSuccess {Object[]} data  The array of results.

    @apiSuccessExample {json} Success-Response:
        HTTP/1.1 200 OK
        {
            'meta': {
                'count': 2
            }
            'links': {
                'first': /api/v1/principals/?offset=0&limit=10,
                'next': None,
                'previous': None,
                'last': None
            },
            'data': [
                            {
                                "username": "jsmith",
                                "email": "jsmith@company.com"
                            },
                            {
                                "username": "ksmith",
                                "email": "ksmith@company.com"
                            }
                        ]
        }

    """

    permission_classes = (PrincipalAccessPermission,)

    def get(self, request):
        """List principals for account."""
        user = request.user
        path = request.path
        query_params = request.query_params
        default_limit = StandardResultsSetPagination.default_limit
        usernames_filter = ""
        options = {}
        try:
            limit = int(query_params.get("limit", default_limit))
            offset = int(query_params.get("offset", 0))
            options["limit"] = limit
            options["offset"] = offset
            options["sort_order"] = validate_and_get_key(query_params, SORTORDER_KEY, VALID_SORTORDER_VALUE, "asc")
            options["status"] = validate_and_get_key(query_params, STATUS_KEY, VALID_STATUS_VALUE, "enabled")
        except ValueError:
            error = {
                "detail": "Values for limit and offset must be positive numbers.",
                "source": "principals",
                "status": str(status.HTTP_400_BAD_REQUEST),
            }
            errors = {"errors": [error]}
            return Response(status=status.HTTP_400_BAD_REQUEST, data=errors)

        previous_offset = 0
        if offset - limit > 0:
            previous_offset = offset - limit

        # Attempt validating and obtaining the "prinicpal type" query
<<<<<<< HEAD
        # parameter. For now, specifying the query parameter results
        # in returning the mocked response.
        principalType = validate_and_get_key(
            query_params, PRINCIPAL_TYPE_KEY, VALID_PRINCIPAL_TYPE_VALUE, required=False
        )
        if principalType == "service-account":
            resp = self.user_service_accounts_response()
=======
        # parameter.
        principal_type = validate_and_get_key(
            query_params, PRINCIPAL_TYPE_KEY, VALID_PRINCIPAL_TYPE_VALUE, required=False
        )
        options["principal_type"] = principal_type

        # Get either service accounts or user principals, depending on what the user specified.
        if principal_type == "service-account":
            bearer_token: str = None
            try:
                # Attempt validating the JWT token.
                token_validator = ITSSOTokenValidator()
                bearer_token = token_validator.validate_token(request=request)
            except MissingAuthorizationError:
                return Response(
                    status=status.HTTP_401_UNAUTHORIZED,
                    data={
                        "errors": [
                            {
                                "detail": "The authorization header is required for fetching service accounts.",
                                "source": "principals",
                                "status": str(status.HTTP_401_UNAUTHORIZED),
                            }
                        ]
                    },
                )
            except InvalidTokenError:
                return Response(
                    status=status.HTTP_401_UNAUTHORIZED,
                    data={
                        "errors": [
                            {
                                "detail": "Invalid token provided.",
                                "source": "principals",
                                "status": str(status.HTTP_401_UNAUTHORIZED),
                            }
                        ]
                    },
                )
            except UnableMeetPrerequisitesError:
                return Response(
                    status=status.HTTP_500_INTERNAL_SERVER_ERROR,
                    data={
                        "errors": [
                            {
                                "detail": "Unable to validate token.",
                                "source": "principals",
                                "status": str(status.HTTP_500_INTERNAL_SERVER_ERROR),
                            }
                        ]
                    },
                )

            options["email"] = query_params.get(EMAIL_KEY)
            options["match_criteria"] = validate_and_get_key(
                query_params, MATCH_CRITERIA_KEY, VALID_MATCH_VALUE, required=False
            )
            options["username_only"] = validate_and_get_key(
                query_params, USERNAME_ONLY_KEY, VALID_BOOLEAN_VALUE, required=False
            )
            options["usernames"] = query_params.get(USERNAMES_KEY)

            # Fetch the service accounts from IT.
            try:
                it_service = ITService()
                service_accounts = it_service.get_service_accounts(
                    user=user, bearer_token=bearer_token, options=options
                )
            except (requests.exceptions.ConnectionError, UnexpectedStatusCodeFromITError):
                return Response(
                    status=status.HTTP_500_INTERNAL_SERVER_ERROR,
                    data={
                        "errors": [
                            {
                                "detail": "Unexpected internal error.",
                                "source": "principals",
                                "status": str(status.HTTP_500_INTERNAL_SERVER_ERROR),
                            }
                        ]
                    },
                )

            # Adapt the response object to reuse the code below.
            resp = {"status_code": status.HTTP_200_OK, "data": service_accounts}
>>>>>>> 85f29cdc
        else:
            resp, usernames_filter = self.users_from_proxy(user, query_params, options, limit, offset)

        status_code = resp.get("status_code")
        response_data = {}
        if status_code == status.HTTP_200_OK:
            data = resp.get("data", [])
            if isinstance(data, dict):
                count = data.get("userCount")
                data = data.get("users")
            elif isinstance(data, list):
                count = len(data)
            else:
                count = None
            response_data["meta"] = {"count": count}
            response_data["links"] = {
                "first": f"{path}?limit={limit}&offset=0{usernames_filter}",
                "next": f"{path}?limit={limit}&offset={offset + limit}{usernames_filter}",
                "previous": f"{path}?limit={limit}&offset={previous_offset}{usernames_filter}",
                "last": None,
            }
            response_data["data"] = data
        else:
            response_data = resp
            del response_data["status_code"]

        return Response(status=status_code, data=response_data)

    def users_from_proxy(self, user, query_params, options, limit, offset):
        """Format principal request for proxy and return prepped result."""
        proxy = PrincipalProxy()
        usernames = query_params.get(USERNAMES_KEY)
        email = query_params.get(EMAIL_KEY)
        match_criteria = validate_and_get_key(query_params, MATCH_CRITERIA_KEY, VALID_MATCH_VALUE, "exact")
        options["username_only"] = validate_and_get_key(query_params, USERNAME_ONLY_KEY, VALID_BOOLEAN_VALUE, "false")

        if not usernames and not email:
            options["admin_only"] = validate_and_get_key(query_params, ADMIN_ONLY_KEY, VALID_BOOLEAN_VALUE, "false")
            resp = proxy.request_principals(
                account=user.account, org_id=user.org_id, limit=limit, offset=offset, options=options
            )
            return resp, ""
        proxyInput = {}
        resp = None
        if usernames:
            principals = usernames.split(",")
            if match_criteria != "partial":
                resp = proxy.request_filtered_principals(
                    principals,
                    account=user.account,
                    org_id=user.org_id,
                    limit=limit,
                    offset=offset,
                    options=options,
                )
                usernames_filter = f"&usernames={usernames}"
                return resp, usernames_filter
            else:
                proxyInput["principalStartsWith"] = principals[0]
        if email:
            if match_criteria == "partial":
                proxyInput["emailStartsWith"] = email
            else:
                proxyInput["primaryEmail"] = email
        resp = proxy.request_principals(
            account=user.account, org_id=user.org_id, input=proxyInput, limit=limit, offset=offset, options=options
        )
        return resp, ""

    def user_service_accounts_response(self):
        """Return a stubbed user or service account response.

        Returns a dictionary with a mocked empty array response, in order to use
        the structure as the returning values when a "user" or "service-account"
        principal types are specified as query parameters. For more information
        check https://issues.redhat.com/browse/RHCLOUD-28261.
        """
        return {
            "status_code": status.HTTP_200_OK,
            "data": {
                "users": [],
                "userCount": 0,
            },
        }<|MERGE_RESOLUTION|>--- conflicted
+++ resolved
@@ -122,16 +122,6 @@
         if offset - limit > 0:
             previous_offset = offset - limit
 
-        # Attempt validating and obtaining the "prinicpal type" query
-<<<<<<< HEAD
-        # parameter. For now, specifying the query parameter results
-        # in returning the mocked response.
-        principalType = validate_and_get_key(
-            query_params, PRINCIPAL_TYPE_KEY, VALID_PRINCIPAL_TYPE_VALUE, required=False
-        )
-        if principalType == "service-account":
-            resp = self.user_service_accounts_response()
-=======
         # parameter.
         principal_type = validate_and_get_key(
             query_params, PRINCIPAL_TYPE_KEY, VALID_PRINCIPAL_TYPE_VALUE, required=False
@@ -216,7 +206,6 @@
 
             # Adapt the response object to reuse the code below.
             resp = {"status_code": status.HTTP_200_OK, "data": service_accounts}
->>>>>>> 85f29cdc
         else:
             resp, usernames_filter = self.users_from_proxy(user, query_params, options, limit, offset)
 
