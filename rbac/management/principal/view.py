--- conflicted
+++ resolved
@@ -121,21 +121,16 @@
             query_params, PRINCIPAL_TYPE_KEY, VALID_PRINCIPAL_TYPE_VALUE, default_value=USER_KEY, required=False
         )
         options["principal_type"] = principal_type
-<<<<<<< HEAD
+
         # Optional query parameters for service account specific filtering & sorting
         params = ["name", "description", "owner", "order_by"]
         for param in params:
             if query_params.get(param):
                 options[param] = query_params[param]
-        # Get either service accounts or user principals, depending on what the user specified.
-        if principal_type == SA_KEY:
-            resp = self.service_accounts_from_it_service(request, user, query_params, options)
-        else:
-=======
 
         # Get either service accounts or user principals or all, depending on what the user specified.
         if principal_type == USER_KEY:
->>>>>>> 50cbc6df
+
             resp, usernames_filter = self.users_from_proxy(user, query_params, options, limit, offset)
 
         elif principal_type == SA_KEY:
