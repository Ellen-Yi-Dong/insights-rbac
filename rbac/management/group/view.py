--- conflicted
+++ resolved
@@ -57,20 +57,11 @@
 from management.principal.model import Principal
 from management.principal.proxy import PrincipalProxy
 from management.principal.serializer import ServiceAccountSerializer
-<<<<<<< HEAD
-from management.principal.view import (
-    ADMIN_ONLY_KEY,
-    USERNAME_ONLY_KEY,
-    VALID_BOOLEAN_VALUE,
-)
-from management.querysets import get_group_queryset, get_role_queryset
-=======
 from management.principal.view import ADMIN_ONLY_KEY, USERNAME_ONLY_KEY, VALID_BOOLEAN_VALUE
 from management.querysets import (
     get_group_queryset,
     get_role_queryset,
 )
->>>>>>> 69c3565f
 from management.relation_replicator.relation_replicator import ReplicationEventType
 from management.role.view import RoleViewSet
 from management.utils import validate_and_get_key, validate_group_name, validate_uuid
@@ -725,45 +716,6 @@
                 group = self.get_object()
                 self.protect_system_groups("add principals", group)
 
-<<<<<<< HEAD
-            if not request.user.admin:
-                self.protect_group_with_user_access_admin_role(group.roles_with_access(), "add principals")
-
-            # Process the service accounts and add them to the group.
-            if len(service_accounts) > 0:
-                token_validator = ITSSOTokenValidator()
-                request.user.bearer_token = token_validator.validate_token(
-                    request=request,
-                    additional_scopes_to_validate=set[ScopeClaims]([ScopeClaims.SERVICE_ACCOUNTS_CLAIM]),
-                )
-                try:
-                    self.ensure_id_for_service_accounts_exists(user=request.user, service_accounts=service_accounts)
-                except InsufficientPrivilegesError as ipe:
-                    return Response(
-                        status=status.HTTP_403_FORBIDDEN,
-                        data={
-                            "errors": [
-                                {
-                                    "detail": str(ipe),
-                                    "status": status.HTTP_403_FORBIDDEN,
-                                    "source": "groups",
-                                }
-                            ]
-                        },
-                    )
-                except ServiceAccountNotFoundError as sanfe:
-                    return Response(
-                        status=status.HTTP_400_BAD_REQUEST,
-                        data={
-                            "errors": [
-                                {
-                                    "detail": str(sanfe),
-                                    "source": "group",
-                                    "status": str(status.HTTP_400_BAD_REQUEST),
-                                }
-                            ]
-                        },
-=======
                 if not request.user.admin:
                     self.protect_group_with_user_access_admin_role(group.roles_with_access(), "add principals")
 
@@ -773,7 +725,6 @@
                     request.user.bearer_token = token_validator.validate_token(
                         request=request,
                         additional_scopes_to_validate=set[ScopeClaims]([ScopeClaims.SERVICE_ACCOUNTS_CLAIM]),
->>>>>>> 69c3565f
                     )
                     try:
                         self.ensure_id_for_service_accounts_exists(
@@ -1181,14 +1132,11 @@
             serializer = GroupRoleSerializerIn(data=request.data)
             if serializer.is_valid(raise_exception=True):
                 roles = request.data.pop(ROLES_KEY, [])
-<<<<<<< HEAD
-            group = set_system_flag_before_update(group, request.tenant, request.user)
-            log_roles = add_roles(group, roles, request.tenant, user=request.user)
-=======
+
             with transaction.atomic():
                 group = set_system_flag_before_update(group, request.tenant, request.user)
                 add_roles(group, roles, request.tenant, user=request.user)
->>>>>>> 69c3565f
+
             response_data = GroupRoleSerializerIn(group)
             response = Response(status=status.HTTP_200_OK, data=response_data.data)
             if status.is_success(response.status_code):
