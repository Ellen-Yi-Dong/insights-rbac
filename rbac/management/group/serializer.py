--- conflicted
+++ resolved
@@ -33,12 +33,9 @@
                                  validators=[UniqueValidator(queryset=Group.objects.all())])
     description = serializers.CharField(allow_null=True, required=False)
     principalCount = serializers.IntegerField(read_only=True)
-<<<<<<< HEAD
     policyCount = serializers.IntegerField(read_only=True)
     platform_default = serializers.BooleanField(read_only=True)
-=======
     roleCount = serializers.SerializerMethodField()
->>>>>>> 21e95c37
     created = serializers.DateTimeField(read_only=True)
     modified = serializers.DateTimeField(read_only=True)
 
@@ -51,14 +48,9 @@
 
         model = Group
         fields = ('uuid', 'name', 'description',
-<<<<<<< HEAD
                   'principalCount', 'policyCount',
-                  'platform_default', 'created',
-                  'modified')
-=======
-                  'principalCount', 'roleCount',
+                  'platform_default', 'roleCount',
                   'created', 'modified')
->>>>>>> 21e95c37
 
 
 class GroupSerializer(serializers.ModelSerializer):
@@ -68,12 +60,9 @@
     name = serializers.CharField(required=True, max_length=150)
     description = serializers.CharField(allow_null=True, required=False)
     principals = PrincpalSerializer(read_only=True, many=True)
-<<<<<<< HEAD
     platform_default = serializers.BooleanField(read_only=True)
-=======
     roles = serializers.SerializerMethodField()
     roleCount = serializers.SerializerMethodField()
->>>>>>> 21e95c37
     created = serializers.DateTimeField(read_only=True)
     modified = serializers.DateTimeField(read_only=True)
 
@@ -81,15 +70,11 @@
         """Metadata for the serializer."""
 
         model = Group
-<<<<<<< HEAD
         fields = ('uuid', 'name',
                   'description', 'principals',
                   'platform_default', 'created',
-                  'modified')
-=======
-        fields = ('uuid', 'name', 'description', 'principals', 'created',
                   'modified', 'roles', 'roleCount')
->>>>>>> 21e95c37
+
 
     def to_representation(self, obj):
         """Convert representation to dictionary object."""
